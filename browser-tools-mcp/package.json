{
<<<<<<< HEAD
  "name": "@cpjet64/webai-mcp",
  "version": "1.4.1-dev.5",
  "description": "MCP (Model Context Protocol) server for WebAI browser integration",
=======
  "name": "@cpjet64/browser-tools-mcp",
  "version": "1.4.1-dev.6",
  "description": "MCP (Model Context Protocol) server for browser tools integration",
>>>>>>> 58eb99d5
  "main": "dist/mcp-server.js",
  "bin": {
    "webai-mcp": "dist/mcp-server.js"
  },
  "publishConfig": {
    "access": "public"
  },
  "scripts": {
    "inspect": "tsc && npx @modelcontextprotocol/inspector node -- dist/mcp-server.js",
    "inspect-live": "npx @modelcontextprotocol/inspector npx -- @cpjet64/webai-mcp",
    "build": "tsc",
    "start": "tsc && node dist/mcp-server.js",
    "prepublishOnly": "npm run build",
    "update": "npm run build && npm version patch && npm publish"
  },
  "keywords": [
    "mcp",
    "model-context-protocol",
    "webai",
    "browser",
    "ai",
    "chrome",
    "extension",
    "automation"
  ],
  "author": "AgentDesk AI",
  "license": "MIT",
  "dependencies": {
    "@modelcontextprotocol/sdk": "^1.4.1",
    "body-parser": "^2.2.0",
    "cors": "^2.8.5",
    "express": "^5.1.0",
    "llm-cost": "^1.0.5",
    "node-fetch": "^3.3.2",
    "ws": "^8.18.0"
  },
  "devDependencies": {
    "@types/ws": "^8.5.14",
    "@types/body-parser": "^1.19.5",
    "@types/cors": "^2.8.17",
    "@types/express": "^5.0.0",
    "@types/node": "^22.13.1",
    "@types/node-fetch": "^2.6.11",
    "typescript": "^5.7.3"
  }
}<|MERGE_RESOLUTION|>--- conflicted
+++ resolved
@@ -1,13 +1,7 @@
 {
-<<<<<<< HEAD
   "name": "@cpjet64/webai-mcp",
-  "version": "1.4.1-dev.5",
+  "version": "1.4.1-dev.6",
   "description": "MCP (Model Context Protocol) server for WebAI browser integration",
-=======
-  "name": "@cpjet64/browser-tools-mcp",
-  "version": "1.4.1-dev.6",
-  "description": "MCP (Model Context Protocol) server for browser tools integration",
->>>>>>> 58eb99d5
   "main": "dist/mcp-server.js",
   "bin": {
     "webai-mcp": "dist/mcp-server.js"
