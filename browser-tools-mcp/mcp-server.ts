#!/usr/bin/env node

import { McpServer } from "@modelcontextprotocol/sdk/server/mcp.js";
import { StdioServerTransport } from "@modelcontextprotocol/sdk/server/stdio.js";
<<<<<<< HEAD
// import { z } from "zod";
// import fs from "fs";
=======
import path from "path";
import fs from "fs";
>>>>>>> 8aa1aa4e

// Create the MCP server
const server = new McpServer({
  name: "Browser Tools MCP",
  version: "1.1.1",
});

<<<<<<< HEAD
// Define audit categories as enum to match the server's AuditCategory enum
enum AuditCategory {
  ACCESSIBILITY = "accessibility",
  PERFORMANCE = "performance",
  SEO = "seo",
  BEST_PRACTICES = "best-practices",
  PWA = "pwa",
}

// Function to get the port from the .port file
// function getPort(): number {
//   try {
//     const port = parseInt(fs.readFileSync(".port", "utf8"));
//     return port;
//   } catch (err) {
//     console.error("Could not read port file, defaulting to 3000");
//     return 3025;
//   }
// }
=======
// Track the discovered server connection
let discoveredHost = "127.0.0.1";
let discoveredPort = 3025;
let serverDiscovered = false;
>>>>>>> 8aa1aa4e

// Function to get the default port from environment variable or default
function getDefaultServerPort(): number {
  // Check environment variable first
  if (process.env.BROWSER_TOOLS_PORT) {
    const envPort = parseInt(process.env.BROWSER_TOOLS_PORT, 10);
    if (!isNaN(envPort) && envPort > 0) {
      return envPort;
    }
  }

  // Try to read from .port file
  try {
    const portFilePath = path.join(__dirname, ".port");
    if (fs.existsSync(portFilePath)) {
      const port = parseInt(fs.readFileSync(portFilePath, "utf8").trim(), 10);
      if (!isNaN(port) && port > 0) {
        return port;
      }
    }
  } catch (err) {
    console.error("Error reading port file:", err);
  }

  // Default port if no configuration found
  return 3025;
}

// Function to get default server host from environment variable or default
function getDefaultServerHost(): string {
  // Check environment variable first
  if (process.env.BROWSER_TOOLS_HOST) {
    return process.env.BROWSER_TOOLS_HOST;
  }

  // Default to localhost
  return "127.0.0.1";
}

// Server discovery function - similar to what you have in the Chrome extension
async function discoverServer(): Promise<boolean> {
  console.log("Starting server discovery process");

  // Common hosts to try
  const hosts = [getDefaultServerHost(), "127.0.0.1", "localhost"];

  // Ports to try (start with default, then try others)
  const defaultPort = getDefaultServerPort();
  const ports = [defaultPort];

  // Add additional ports (fallback range)
  for (let p = 3025; p <= 3035; p++) {
    if (p !== defaultPort) {
      ports.push(p);
    }
  }

  console.log(`Will try hosts: ${hosts.join(", ")}`);
  console.log(`Will try ports: ${ports.join(", ")}`);

  // Try to find the server
  for (const host of hosts) {
    for (const port of ports) {
      try {
        console.log(`Checking ${host}:${port}...`);

        // Use the identity endpoint for validation
        const response = await fetch(`http://${host}:${port}/.identity`, {
          signal: AbortSignal.timeout(1000), // 1 second timeout
        });

        if (response.ok) {
          const identity = await response.json();

          // Verify this is actually our server by checking the signature
          if (identity.signature === "mcp-browser-connector-24x7") {
            console.log(`Successfully found server at ${host}:${port}`);

            // Save the discovered connection
            discoveredHost = host;
            discoveredPort = port;
            serverDiscovered = true;

            return true;
          }
        }
      } catch (error: any) {
        // Ignore connection errors during discovery
        console.error(`Error checking ${host}:${port}: ${error.message}`);
      }
    }
  }

  console.error("No server found during discovery");
  return false;
}

// Wrapper function to ensure server connection before making requests
async function withServerConnection<T>(
  apiCall: () => Promise<T>
): Promise<T | any> {
  // Attempt to discover server if not already discovered
  if (!serverDiscovered) {
    const discovered = await discoverServer();
    if (!discovered) {
      return {
        content: [
          {
            type: "text",
            text: "Failed to discover browser connector server. Please ensure it's running.",
          },
        ],
        isError: true,
      };
    }
  }

  // Now make the actual API call with discovered host/port
  try {
    return await apiCall();
  } catch (error: any) {
    // If the request fails, try rediscovering the server once
    console.error(
      `API call failed: ${error.message}. Attempting rediscovery...`
    );
    serverDiscovered = false;

    if (await discoverServer()) {
      console.error("Rediscovery successful. Retrying API call...");
      try {
        // Retry the API call with the newly discovered connection
        return await apiCall();
      } catch (retryError: any) {
        console.error(`Retry failed: ${retryError.message}`);
        return {
          content: [
            {
              type: "text",
              text: `Error after reconnection attempt: ${retryError.message}`,
            },
          ],
          isError: true,
        };
      }
    } else {
      console.error("Rediscovery failed. Could not reconnect to server.");
      return {
        content: [
          {
            type: "text",
            text: `Failed to reconnect to server: ${error.message}`,
          },
        ],
        isError: true,
      };
    }
  }
}

// We'll define our tools that retrieve data from the browser connector
server.tool("getConsoleLogs", "Check our browser logs", async () => {
  return await withServerConnection(async () => {
    const response = await fetch(
      `http://${discoveredHost}:${discoveredPort}/console-logs`
    );
    const json = await response.json();
    return {
      content: [
        {
          type: "text",
          text: JSON.stringify(json, null, 2),
        },
      ],
    };
  });
});

server.tool(
  "getConsoleErrors",
  "Check our browsers console errors",
  async () => {
    return await withServerConnection(async () => {
      const response = await fetch(
        `http://${discoveredHost}:${discoveredPort}/console-errors`
      );
      const json = await response.json();
      return {
        content: [
          {
            type: "text",
            text: JSON.stringify(json, null, 2),
          },
        ],
      };
    });
  }
);

server.tool("getNetworkErrors", "Check our network ERROR logs", async () => {
  return await withServerConnection(async () => {
    const response = await fetch(
      `http://${discoveredHost}:${discoveredPort}/network-errors`
    );
    const json = await response.json();
    return {
      content: [
        {
          type: "text",
          text: JSON.stringify(json, null, 2),
        },
      ],
      isError: true,
    };
  });
});

server.tool("getNetworkLogs", "Check ALL our network logs", async () => {
  return await withServerConnection(async () => {
    const response = await fetch(
      `http://${discoveredHost}:${discoveredPort}/network-success`
    );
    const json = await response.json();
    return {
      content: [
        {
          type: "text",
          text: JSON.stringify(json, null, 2),
        },
      ],
    };
  });
});

server.tool(
  "takeScreenshot",
  "Take a screenshot of the current browser tab",
  async () => {
    return await withServerConnection(async () => {
      try {
        const response = await fetch(
          `http://${discoveredHost}:${discoveredPort}/capture-screenshot`,
          {
            method: "POST",
          }
        );

        const result = await response.json();

        if (response.ok) {
          return {
            content: [
              {
                type: "text",
                text: "Successfully saved screenshot",
              },
            ],
          };
        } else {
          return {
            content: [
              {
                type: "text",
                text: `Error taking screenshot: ${result.error}`,
              },
            ],
          };
        }
      } catch (error: any) {
        const errorMessage =
          error instanceof Error ? error.message : String(error);
        return {
          content: [
            {
              type: "text",
              text: `Failed to take screenshot: ${errorMessage}`,
            },
          ],
        };
      }
    });
  }
);

server.tool(
  "getSelectedElement",
  "Get the selected element from the browser",
  async () => {
    return await withServerConnection(async () => {
      const response = await fetch(
        `http://${discoveredHost}:${discoveredPort}/selected-element`
      );
      const json = await response.json();
      return {
        content: [
          {
            type: "text",
            text: JSON.stringify(json, null, 2),
          },
        ],
      };
    });
  }
);

server.tool("wipeLogs", "Wipe all browser logs from memory", async () => {
  return await withServerConnection(async () => {
    const response = await fetch(
      `http://${discoveredHost}:${discoveredPort}/wipelogs`,
      {
        method: "POST",
      }
    );
    const json = await response.json();
    return {
      content: [
        {
          type: "text",
          text: json.message,
        },
      ],
    };
  });
});

// Add tool for accessibility audits, launches a headless browser instance
server.tool(
  "runAccessibilityAudit",
  "Run a WCAG-compliant accessibility audit on the current page",
  {},
  async () => {
    try {
      const response = await fetch(
        `http://127.0.0.1:${PORT}/accessibility-audit`,
        {
          method: "POST",
          headers: { "Content-Type": "application/json" },
          body: JSON.stringify({
            category: AuditCategory.ACCESSIBILITY,
          }),
        }
      );

      if (!response.ok) {
        const errorText = await response.text();
        throw new Error(
          `HTTP error! status: ${response.status}, body: ${errorText}`
        );
      }

      const json = await response.json();

      return {
        content: [
          {
            type: "text",
            text: JSON.stringify(json, null, 2),
          },
        ],
      };
    } catch (error) {
      const errorMessage =
        error instanceof Error ? error.message : String(error);
      console.error("Error in accessibility audit:", errorMessage);
      return {
        content: [
          {
            type: "text",
            text: `Failed to run accessibility audit: ${errorMessage}`,
          },
        ],
      };
    }
  }
);

// Add tool for performance audits, launches a headless browser instance
server.tool(
  "runPerformanceAudit",
  "Run a performance audit on the current page",
  {},

  async () => {
    try {
      const response = await fetch(
        `http://127.0.0.1:${PORT}/performance-audit`,
        {
          method: "POST",
          headers: { "Content-Type": "application/json" },
          body: JSON.stringify({
            category: AuditCategory.PERFORMANCE,
          }),
        }
      );

      if (!response.ok) {
        const errorText = await response.text();
        throw new Error(
          `HTTP error! status: ${response.status}, body: ${errorText}`
        );
      }

      const json = await response.json();

      return {
        content: [
          {
            type: "text",
            text: JSON.stringify(json, null, 2),
          },
        ],
      };
    } catch (error) {
      const errorMessage =
        error instanceof Error ? error.message : String(error);
      console.error("Error in performance audit:", errorMessage);
      return {
        content: [
          {
            type: "text",
            text: `Failed to run performance audit: ${errorMessage}`,
          },
        ],
      };
    }
  }
);

// Add tool for SEO audits, launches a headless browser instance
server.tool(
  "runSEOAudit",
  "Run an SEO audit on the current page",
  {},
  async () => {
    try {
      const response = await fetch(`http://127.0.0.1:${PORT}/seo-audit`, {
        method: "POST",
        headers: { "Content-Type": "application/json" },
        body: JSON.stringify({
          category: AuditCategory.SEO,
        }),
      });

      if (!response.ok) {
        const errorText = await response.text();
        throw new Error(
          `HTTP error! status: ${response.status}, body: ${errorText}`
        );
      }

      const json = await response.json();

      return {
        content: [
          {
            type: "text",
            text: JSON.stringify(json, null, 2),
          },
        ],
      };
    } catch (error) {
      const errorMessage =
        error instanceof Error ? error.message : String(error);
      console.error("Error in SEO audit:", errorMessage);
      return {
        content: [
          {
            type: "text",
            text: `Failed to run SEO audit: ${errorMessage}`,
          },
        ],
      };
    }
  }
);

// Start receiving messages on stdio
(async () => {
  try {
    // Attempt initial server discovery
    console.error("Attempting initial server discovery on startup...");
    await discoverServer();
    if (serverDiscovered) {
      console.error(
        `Successfully discovered server at ${discoveredHost}:${discoveredPort}`
      );
    } else {
      console.error(
        "Initial server discovery failed. Will try again when tools are used."
      );
    }

    const transport = new StdioServerTransport();

    // Ensure stdout is only used for JSON messages
    const originalStdoutWrite = process.stdout.write.bind(process.stdout);
    process.stdout.write = (chunk: any, encoding?: any, callback?: any) => {
      // Only allow JSON messages to pass through
      if (typeof chunk === "string" && !chunk.startsWith("{")) {
        return true; // Silently skip non-JSON messages
      }
      return originalStdoutWrite(chunk, encoding, callback);
    };

    await server.connect(transport);
  } catch (error) {
    console.error("Failed to initialize MCP server:", error);
    process.exit(1);
  }
})();<|MERGE_RESOLUTION|>--- conflicted
+++ resolved
@@ -2,13 +2,8 @@
 
 import { McpServer } from "@modelcontextprotocol/sdk/server/mcp.js";
 import { StdioServerTransport } from "@modelcontextprotocol/sdk/server/stdio.js";
-<<<<<<< HEAD
-// import { z } from "zod";
-// import fs from "fs";
-=======
 import path from "path";
 import fs from "fs";
->>>>>>> 8aa1aa4e
 
 // Create the MCP server
 const server = new McpServer({
@@ -16,32 +11,10 @@
   version: "1.1.1",
 });
 
-<<<<<<< HEAD
-// Define audit categories as enum to match the server's AuditCategory enum
-enum AuditCategory {
-  ACCESSIBILITY = "accessibility",
-  PERFORMANCE = "performance",
-  SEO = "seo",
-  BEST_PRACTICES = "best-practices",
-  PWA = "pwa",
-}
-
-// Function to get the port from the .port file
-// function getPort(): number {
-//   try {
-//     const port = parseInt(fs.readFileSync(".port", "utf8"));
-//     return port;
-//   } catch (err) {
-//     console.error("Could not read port file, defaulting to 3000");
-//     return 3025;
-//   }
-// }
-=======
 // Track the discovered server connection
 let discoveredHost = "127.0.0.1";
 let discoveredPort = 3025;
 let serverDiscovered = false;
->>>>>>> 8aa1aa4e
 
 // Function to get the default port from environment variable or default
 function getDefaultServerPort(): number {
@@ -366,54 +339,76 @@
   });
 });
 
+// Define audit categories as enum to match the server's AuditCategory enum
+enum AuditCategory {
+  ACCESSIBILITY = "accessibility",
+  PERFORMANCE = "performance",
+  SEO = "seo",
+  BEST_PRACTICES = "best-practices",
+  PWA = "pwa",
+}
+
 // Add tool for accessibility audits, launches a headless browser instance
 server.tool(
   "runAccessibilityAudit",
   "Run a WCAG-compliant accessibility audit on the current page",
   {},
   async () => {
-    try {
-      const response = await fetch(
-        `http://127.0.0.1:${PORT}/accessibility-audit`,
-        {
-          method: "POST",
-          headers: { "Content-Type": "application/json" },
-          body: JSON.stringify({
-            category: AuditCategory.ACCESSIBILITY,
-          }),
+    return await withServerConnection(async () => {
+      try {
+        // Simplified approach - let the browser connector handle the current tab and URL
+        console.log(
+          `Sending POST request to http://${discoveredHost}:${discoveredPort}/accessibility-audit`
+        );
+        const response = await fetch(
+          `http://${discoveredHost}:${discoveredPort}/accessibility-audit`,
+          {
+            method: "POST",
+            headers: {
+              "Content-Type": "application/json",
+              Accept: "application/json",
+            },
+            body: JSON.stringify({
+              category: AuditCategory.ACCESSIBILITY,
+              source: "mcp_tool",
+              timestamp: Date.now(),
+            }),
+          }
+        );
+
+        // Log the response status
+        console.log(`Accessibility audit response status: ${response.status}`);
+
+        if (!response.ok) {
+          const errorText = await response.text();
+          console.error(`Accessibility audit error: ${errorText}`);
+          throw new Error(`Server returned ${response.status}: ${errorText}`);
         }
-      );
-
-      if (!response.ok) {
-        const errorText = await response.text();
-        throw new Error(
-          `HTTP error! status: ${response.status}, body: ${errorText}`
-        );
-      }
-
-      const json = await response.json();
-
-      return {
-        content: [
-          {
-            type: "text",
-            text: JSON.stringify(json, null, 2),
-          },
-        ],
-      };
-    } catch (error) {
-      const errorMessage =
-        error instanceof Error ? error.message : String(error);
-      console.error("Error in accessibility audit:", errorMessage);
-      return {
-        content: [
-          {
-            type: "text",
-            text: `Failed to run accessibility audit: ${errorMessage}`,
-          },
-        ],
-      };
-    }
+
+        const json = await response.json();
+
+        return {
+          content: [
+            {
+              type: "text",
+              text: JSON.stringify(json, null, 2),
+            },
+          ],
+        };
+      } catch (error) {
+        const errorMessage =
+          error instanceof Error ? error.message : String(error);
+        console.error("Error in accessibility audit:", errorMessage);
+        return {
+          content: [
+            {
+              type: "text",
+              text: `Failed to run accessibility audit: ${errorMessage}`,
+            },
+          ],
+        };
+      }
+    });
   }
 );
 
@@ -422,50 +417,62 @@
   "runPerformanceAudit",
   "Run a performance audit on the current page",
   {},
-
   async () => {
-    try {
-      const response = await fetch(
-        `http://127.0.0.1:${PORT}/performance-audit`,
-        {
-          method: "POST",
-          headers: { "Content-Type": "application/json" },
-          body: JSON.stringify({
-            category: AuditCategory.PERFORMANCE,
-          }),
+    return await withServerConnection(async () => {
+      try {
+        // Simplified approach - let the browser connector handle the current tab and URL
+        console.log(
+          `Sending POST request to http://${discoveredHost}:${discoveredPort}/performance-audit`
+        );
+        const response = await fetch(
+          `http://${discoveredHost}:${discoveredPort}/performance-audit`,
+          {
+            method: "POST",
+            headers: {
+              "Content-Type": "application/json",
+              Accept: "application/json",
+            },
+            body: JSON.stringify({
+              category: AuditCategory.PERFORMANCE,
+              source: "mcp_tool",
+              timestamp: Date.now(),
+            }),
+          }
+        );
+
+        // Log the response status
+        console.log(`Performance audit response status: ${response.status}`);
+
+        if (!response.ok) {
+          const errorText = await response.text();
+          console.error(`Performance audit error: ${errorText}`);
+          throw new Error(`Server returned ${response.status}: ${errorText}`);
         }
-      );
-
-      if (!response.ok) {
-        const errorText = await response.text();
-        throw new Error(
-          `HTTP error! status: ${response.status}, body: ${errorText}`
-        );
-      }
-
-      const json = await response.json();
-
-      return {
-        content: [
-          {
-            type: "text",
-            text: JSON.stringify(json, null, 2),
-          },
-        ],
-      };
-    } catch (error) {
-      const errorMessage =
-        error instanceof Error ? error.message : String(error);
-      console.error("Error in performance audit:", errorMessage);
-      return {
-        content: [
-          {
-            type: "text",
-            text: `Failed to run performance audit: ${errorMessage}`,
-          },
-        ],
-      };
-    }
+
+        const json = await response.json();
+
+        return {
+          content: [
+            {
+              type: "text",
+              text: JSON.stringify(json, null, 2),
+            },
+          ],
+        };
+      } catch (error) {
+        const errorMessage =
+          error instanceof Error ? error.message : String(error);
+        console.error("Error in performance audit:", errorMessage);
+        return {
+          content: [
+            {
+              type: "text",
+              text: `Failed to run performance audit: ${errorMessage}`,
+            },
+          ],
+        };
+      }
+    });
   }
 );
 
@@ -475,45 +482,61 @@
   "Run an SEO audit on the current page",
   {},
   async () => {
-    try {
-      const response = await fetch(`http://127.0.0.1:${PORT}/seo-audit`, {
-        method: "POST",
-        headers: { "Content-Type": "application/json" },
-        body: JSON.stringify({
-          category: AuditCategory.SEO,
-        }),
-      });
-
-      if (!response.ok) {
-        const errorText = await response.text();
-        throw new Error(
-          `HTTP error! status: ${response.status}, body: ${errorText}`
-        );
-      }
-
-      const json = await response.json();
-
-      return {
-        content: [
-          {
-            type: "text",
-            text: JSON.stringify(json, null, 2),
-          },
-        ],
-      };
-    } catch (error) {
-      const errorMessage =
-        error instanceof Error ? error.message : String(error);
-      console.error("Error in SEO audit:", errorMessage);
-      return {
-        content: [
-          {
-            type: "text",
-            text: `Failed to run SEO audit: ${errorMessage}`,
-          },
-        ],
-      };
-    }
+    return await withServerConnection(async () => {
+      try {
+        // Simplified approach - let the browser connector handle the current tab and URL
+        console.log(
+          `Sending POST request to http://${discoveredHost}:${discoveredPort}/seo-audit`
+        );
+        const response = await fetch(
+          `http://${discoveredHost}:${discoveredPort}/seo-audit`,
+          {
+            method: "POST",
+            headers: {
+              "Content-Type": "application/json",
+              Accept: "application/json",
+            },
+            body: JSON.stringify({
+              category: AuditCategory.SEO,
+              source: "mcp_tool",
+              timestamp: Date.now(),
+            }),
+          }
+        );
+
+        // Log the response status
+        console.log(`SEO audit response status: ${response.status}`);
+
+        if (!response.ok) {
+          const errorText = await response.text();
+          console.error(`SEO audit error: ${errorText}`);
+          throw new Error(`Server returned ${response.status}: ${errorText}`);
+        }
+
+        const json = await response.json();
+
+        return {
+          content: [
+            {
+              type: "text",
+              text: JSON.stringify(json, null, 2),
+            },
+          ],
+        };
+      } catch (error) {
+        const errorMessage =
+          error instanceof Error ? error.message : String(error);
+        console.error("Error in SEO audit:", errorMessage);
+        return {
+          content: [
+            {
+              type: "text",
+              text: `Failed to run SEO audit: ${errorMessage}`,
+            },
+          ],
+        };
+      }
+    });
   }
 );
 
