#!/usr/bin/env node

import express from "express";
import cors from "cors";
import bodyParser from "body-parser";
import { tokenizeAndEstimateCost } from "llm-cost";
import { WebSocketServer, WebSocket } from "ws";
import fs from "fs";
import path from "path";
import { IncomingMessage } from "http";
import { Socket } from "net";
import os from "os";
import { exec } from "child_process";
import {
  runPerformanceAudit,
  runAccessibilityAudit,
  runSEOAudit,
  AuditCategory,
  LighthouseReport,
} from "./lighthouse/index.js";
import * as net from "net";
import { runBestPracticesAudit } from "./lighthouse/best-practices.js";

/**
 * Converts a file path to the appropriate format for the current platform
 * Handles Windows, WSL, macOS and Linux path formats
 *
 * @param inputPath - The path to convert
 * @returns The converted path appropriate for the current platform
 */
function convertPathForCurrentPlatform(inputPath: string): string {
  const platform = os.platform();

  // If no path provided, return as is
  if (!inputPath) return inputPath;

  console.log(`Converting path "${inputPath}" for platform: ${platform}`);

  // Windows-specific conversion
  if (platform === "win32") {
    // Convert forward slashes to backslashes
    return inputPath.replace(/\//g, "\\");
  }

  // Linux/Mac-specific conversion
  if (platform === "linux" || platform === "darwin") {
    // Check if this is a Windows UNC path (starts with \\)
    if (inputPath.startsWith("\\\\") || inputPath.includes("\\")) {
      // Check if this is a WSL path (contains wsl.localhost or wsl$)
      if (inputPath.includes("wsl.localhost") || inputPath.includes("wsl$")) {
        // Extract the path after the distribution name
        // Handle both \\wsl.localhost\Ubuntu\path and \\wsl$\Ubuntu\path formats
        const parts = inputPath.split("\\").filter((part) => part.length > 0);
        console.log("Path parts:", parts);

        // Find the index after the distribution name
        const distNames = [
          "Ubuntu",
          "Debian",
          "kali",
          "openSUSE",
          "SLES",
          "Fedora",
        ];

        // Find the distribution name in the path
        let distIndex = -1;
        for (const dist of distNames) {
          const index = parts.findIndex(
            (part) => part === dist || part.toLowerCase() === dist.toLowerCase()
          );
          if (index !== -1) {
            distIndex = index;
            break;
          }
        }

        if (distIndex !== -1 && distIndex + 1 < parts.length) {
          // Reconstruct the path as a native Linux path
          const linuxPath = "/" + parts.slice(distIndex + 1).join("/");
          console.log(
            `Converted Windows WSL path "${inputPath}" to Linux path "${linuxPath}"`
          );
          return linuxPath;
        }

        // If we couldn't find a distribution name but it's clearly a WSL path,
        // try to extract everything after wsl.localhost or wsl$
        const wslIndex = parts.findIndex(
          (part) =>
            part === "wsl.localhost" ||
            part === "wsl$" ||
            part.toLowerCase() === "wsl.localhost" ||
            part.toLowerCase() === "wsl$"
        );

        if (wslIndex !== -1 && wslIndex + 2 < parts.length) {
          // Skip the WSL prefix and distribution name
          const linuxPath = "/" + parts.slice(wslIndex + 2).join("/");
          console.log(
            `Converted Windows WSL path "${inputPath}" to Linux path "${linuxPath}"`
          );
          return linuxPath;
        }
      }

      // For non-WSL Windows paths, just normalize the slashes
      const normalizedPath = inputPath
        .replace(/\\\\/g, "/")
        .replace(/\\/g, "/");
      console.log(
        `Converted Windows UNC path "${inputPath}" to "${normalizedPath}"`
      );
      return normalizedPath;
    }

    // Handle Windows drive letters (e.g., C:\path\to\file)
    if (/^[A-Z]:\\/i.test(inputPath)) {
      // Convert Windows drive path to Linux/Mac compatible path
      const normalizedPath = inputPath
        .replace(/^[A-Z]:\\/i, "/")
        .replace(/\\/g, "/");
      console.log(
        `Converted Windows drive path "${inputPath}" to "${normalizedPath}"`
      );
      return normalizedPath;
    }
  }

  // Return the original path if no conversion was needed or possible
  return inputPath;
}

// Function to get default downloads folder
function getDefaultDownloadsFolder(): string {
  const homeDir = os.homedir();
  // Downloads folder is typically the same path on Windows, macOS, and Linux
  const downloadsPath = path.join(homeDir, "Downloads", "mcp-screenshots");
  return downloadsPath;
}

// We store logs in memory
const consoleLogs: any[] = [];
const consoleErrors: any[] = [];
const networkErrors: any[] = [];
const networkSuccess: any[] = [];
const allXhr: any[] = [];

// Store the current URL from the extension
let currentUrl: string = "";

// Store the current tab ID from the extension
let currentTabId: string | number | null = null;

// Add settings state
let currentSettings = {
  logLimit: 50,
  queryLimit: 30000,
  showRequestHeaders: false,
  showResponseHeaders: false,
  model: "claude-3-sonnet",
  stringSizeLimit: 500,
  maxLogSize: 20000,
  screenshotPath: getDefaultDownloadsFolder(),
  // Add server host configuration
  serverHost: process.env.SERVER_HOST || "0.0.0.0", // Default to all interfaces
};

// Add new storage for selected element
let selectedElement: any = null;

// Add new state for tracking screenshot requests
interface ScreenshotCallback {
  resolve: (value: {
    data: string;
    path?: string;
    autoPaste?: boolean;
  }) => void;
  reject: (reason: Error) => void;
}

const screenshotCallbacks = new Map<string, ScreenshotCallback>();

// Function to get available port starting with the given port
async function getAvailablePort(
  startPort: number,
  maxAttempts: number = 10
): Promise<number> {
  let currentPort = startPort;
  let attempts = 0;

  while (attempts < maxAttempts) {
    try {
      // Try to create a server on the current port
      // We'll use a raw Node.js net server for just testing port availability
      await new Promise<void>((resolve, reject) => {
        const testServer = net.createServer();

        // Handle errors (e.g., port in use)
        testServer.once("error", (err: any) => {
          if (err.code === "EADDRINUSE") {
            console.log(`Port ${currentPort} is in use, trying next port...`);
            currentPort++;
            attempts++;
            resolve(); // Continue to next iteration
          } else {
            reject(err); // Different error, propagate it
          }
        });

        // If we can listen, the port is available
        testServer.once("listening", () => {
          // Make sure to close the server to release the port
          testServer.close(() => {
            console.log(`Found available port: ${currentPort}`);
            resolve();
          });
        });

        // Try to listen on the current port
        testServer.listen(currentPort, currentSettings.serverHost);
      });

      // If we reach here without incrementing the port, it means the port is available
      return currentPort;
    } catch (error: any) {
      console.error(`Error checking port ${currentPort}:`, error);
      // For non-EADDRINUSE errors, try the next port
      currentPort++;
      attempts++;
    }
  }

  // If we've exhausted all attempts, throw an error
  throw new Error(
    `Could not find an available port after ${maxAttempts} attempts starting from ${startPort}`
  );
}

// Start with requested port and find an available one
const REQUESTED_PORT = parseInt(process.env.PORT || "3025", 10);
let PORT = REQUESTED_PORT;

// Create application and initialize middleware
const app = express();
app.use(cors());
// Increase JSON body parser limit to 50MB to handle large screenshots
app.use(bodyParser.json({ limit: "50mb" }));
app.use(bodyParser.urlencoded({ limit: "50mb", extended: true }));

// Helper to recursively truncate strings in any data structure
function truncateStringsInData(data: any, maxLength: number): any {
  if (typeof data === "string") {
    return data.length > maxLength
      ? data.substring(0, maxLength) + "... (truncated)"
      : data;
  }

  if (Array.isArray(data)) {
    return data.map((item) => truncateStringsInData(item, maxLength));
  }

  if (typeof data === "object" && data !== null) {
    const result: any = {};
    for (const [key, value] of Object.entries(data)) {
      result[key] = truncateStringsInData(value, maxLength);
    }
    return result;
  }

  return data;
}

// Helper to safely parse and process JSON strings
function processJsonString(jsonString: string, maxLength: number): string {
  try {
    // Try to parse the string as JSON
    const parsed = JSON.parse(jsonString);
    // Process any strings within the parsed JSON
    const processed = truncateStringsInData(parsed, maxLength);
    // Stringify the processed data
    return JSON.stringify(processed);
  } catch (e) {
    // If it's not valid JSON, treat it as a regular string
    return truncateStringsInData(jsonString, maxLength);
  }
}

// Helper to process logs based on settings
function processLogsWithSettings(logs: any[]) {
  return logs.map((log) => {
    const processedLog = { ...log };

    if (log.type === "network-request") {
      // Handle headers visibility
      if (!currentSettings.showRequestHeaders) {
        delete processedLog.requestHeaders;
      }
      if (!currentSettings.showResponseHeaders) {
        delete processedLog.responseHeaders;
      }
    }

    return processedLog;
  });
}

// Helper to calculate size of a log entry
function calculateLogSize(log: any): number {
  return JSON.stringify(log).length;
}

// Helper to truncate logs based on character limit
function truncateLogsToQueryLimit(logs: any[]): any[] {
  if (logs.length === 0) return logs;

  // First process logs according to current settings
  const processedLogs = processLogsWithSettings(logs);

  let currentSize = 0;
  const result = [];

  for (const log of processedLogs) {
    const logSize = calculateLogSize(log);

    // Check if adding this log would exceed the limit
    if (currentSize + logSize > currentSettings.queryLimit) {
      console.log(
        `Reached query limit (${currentSize}/${currentSettings.queryLimit}), truncating logs`
      );
      break;
    }

    // Add log and update size
    result.push(log);
    currentSize += logSize;
    console.log(`Added log of size ${logSize}, total size now: ${currentSize}`);
  }

  return result;
}

// Endpoint for the extension to POST data
app.post("/extension-log", (req, res) => {
  console.log("\n=== Received Extension Log ===");
  console.log("Request body:", {
    dataType: req.body.data?.type,
    timestamp: req.body.data?.timestamp,
    hasSettings: !!req.body.settings,
  });

  const { data, settings } = req.body;

  // Update settings if provided
  if (settings) {
    console.log("Updating settings:", settings);
    currentSettings = {
      ...currentSettings,
      ...settings,
    };
  }

  if (!data) {
    console.log("Warning: No data received in log request");
    res.status(400).json({ status: "error", message: "No data provided" });
    return;
  }

  console.log(`Processing ${data.type} log entry`);

  switch (data.type) {
    case "page-navigated":
      // Handle page navigation event via HTTP POST
      // Note: This is also handled in the WebSocket message handler
      // as the extension may send navigation events through either channel
      console.log("Received page navigation event with URL:", data.url);
      currentUrl = data.url;

      // Also update the tab ID if provided
      if (data.tabId) {
        console.log("Updating tab ID from page navigation event:", data.tabId);
        currentTabId = data.tabId;
      }

      console.log("Updated current URL:", currentUrl);
      break;
    case "console-log":
      console.log("Adding console log:", {
        level: data.level,
        message:
          data.message?.substring(0, 100) +
          (data.message?.length > 100 ? "..." : ""),
        timestamp: data.timestamp,
      });
      consoleLogs.push(data);
      if (consoleLogs.length > currentSettings.logLimit) {
        console.log(
          `Console logs exceeded limit (${currentSettings.logLimit}), removing oldest entry`
        );
        consoleLogs.shift();
      }
      break;
    case "console-error":
      console.log("Adding console error:", {
        level: data.level,
        message:
          data.message?.substring(0, 100) +
          (data.message?.length > 100 ? "..." : ""),
        timestamp: data.timestamp,
      });
      consoleErrors.push(data);
      if (consoleErrors.length > currentSettings.logLimit) {
        console.log(
          `Console errors exceeded limit (${currentSettings.logLimit}), removing oldest entry`
        );
        consoleErrors.shift();
      }
      break;
    case "network-request":
      const logEntry = {
        url: data.url,
        method: data.method,
        status: data.status,
        timestamp: data.timestamp,
      };
      console.log("Adding network request:", logEntry);

      // Route network requests based on status code
      if (data.status >= 400) {
        networkErrors.push(data);
        if (networkErrors.length > currentSettings.logLimit) {
          console.log(
            `Network errors exceeded limit (${currentSettings.logLimit}), removing oldest entry`
          );
          networkErrors.shift();
        }
      } else {
        networkSuccess.push(data);
        if (networkSuccess.length > currentSettings.logLimit) {
          console.log(
            `Network success logs exceeded limit (${currentSettings.logLimit}), removing oldest entry`
          );
          networkSuccess.shift();
        }
      }
      break;
    case "selected-element":
      console.log("Updating selected element:", {
        tagName: data.element?.tagName,
        id: data.element?.id,
        className: data.element?.className,
      });
      selectedElement = data.element;
      break;
    default:
      console.log("Unknown log type:", data.type);
  }

  console.log("Current log counts:", {
    consoleLogs: consoleLogs.length,
    consoleErrors: consoleErrors.length,
    networkErrors: networkErrors.length,
    networkSuccess: networkSuccess.length,
  });
  console.log("=== End Extension Log ===\n");

  res.json({ status: "ok" });
});

// Update GET endpoints to use the new function
app.get("/console-logs", (req, res) => {
  const truncatedLogs = truncateLogsToQueryLimit(consoleLogs);
  res.json(truncatedLogs);
});

app.get("/console-errors", (req, res) => {
  const truncatedLogs = truncateLogsToQueryLimit(consoleErrors);
  res.json(truncatedLogs);
});

app.get("/network-errors", (req, res) => {
  const truncatedLogs = truncateLogsToQueryLimit(networkErrors);
  res.json(truncatedLogs);
});

app.get("/network-success", (req, res) => {
  const truncatedLogs = truncateLogsToQueryLimit(networkSuccess);
  res.json(truncatedLogs);
});

app.get("/all-xhr", (req, res) => {
  // Merge and sort network success and error logs by timestamp
  const mergedLogs = [...networkSuccess, ...networkErrors].sort(
    (a, b) => new Date(a.timestamp).getTime() - new Date(b.timestamp).getTime()
  );
  const truncatedLogs = truncateLogsToQueryLimit(mergedLogs);
  res.json(truncatedLogs);
});

// Add new endpoint for selected element
app.post("/selected-element", (req, res) => {
  const { data } = req.body;
  selectedElement = data;
  res.json({ status: "ok" });
});

app.get("/selected-element", (req, res) => {
  res.json(selectedElement || { message: "No element selected" });
});

app.get("/.port", (req, res) => {
  res.send(PORT.toString());
});

// Add new identity endpoint with a unique signature
app.get("/.identity", (req, res) => {
  res.json({
    port: PORT,
    name: "browser-tools-server",
    version: "1.1.0",
    signature: "mcp-browser-connector-24x7",
  });
});

// Add function to clear all logs
function clearAllLogs() {
  console.log("Wiping all logs...");
  consoleLogs.length = 0;
  consoleErrors.length = 0;
  networkErrors.length = 0;
  networkSuccess.length = 0;
  allXhr.length = 0;
  selectedElement = null;
  console.log("All logs have been wiped");
}

// Add endpoint to wipe logs
app.post("/wipelogs", (req, res) => {
  clearAllLogs();
  res.json({ status: "ok", message: "All logs cleared successfully" });
});

// Add endpoint for the extension to report the current URL
app.post("/current-url", (req, res) => {
  console.log(
    "Received current URL update request:",
    JSON.stringify(req.body, null, 2)
  );

  if (req.body && req.body.url) {
    const oldUrl = currentUrl;
    currentUrl = req.body.url;

    // Update the current tab ID if provided
    if (req.body.tabId) {
      const oldTabId = currentTabId;
      currentTabId = req.body.tabId;
      console.log(`Updated current tab ID: ${oldTabId} -> ${currentTabId}`);
    }

    // Log the source of the update if provided
    const source = req.body.source || "unknown";
    const tabId = req.body.tabId || "unknown";
    const timestamp = req.body.timestamp
      ? new Date(req.body.timestamp).toISOString()
      : "unknown";

    console.log(
      `Updated current URL via dedicated endpoint: ${oldUrl} -> ${currentUrl}`
    );
    console.log(
      `URL update details: source=${source}, tabId=${tabId}, timestamp=${timestamp}`
    );

    res.json({
      status: "ok",
      url: currentUrl,
      tabId: currentTabId,
      previousUrl: oldUrl,
      updated: oldUrl !== currentUrl,
    });
  } else {
    console.log("No URL provided in current-url request");
    res.status(400).json({ status: "error", message: "No URL provided" });
  }
});

// Add endpoint to get the current URL
app.get("/current-url", (req, res) => {
  console.log("Current URL requested, returning:", currentUrl);
  res.json({ url: currentUrl });
});

interface ScreenshotMessage {
  type: "screenshot-data" | "screenshot-error";
  data?: string;
  path?: string;
  error?: string;
  autoPaste?: boolean;
}

export class BrowserConnector {
  private wss: WebSocketServer;
  private activeConnection: WebSocket | null = null;
  private app: express.Application;
  private server: any;
  private urlRequestCallbacks: Map<string, (url: string) => void> = new Map();

  constructor(app: express.Application, server: any) {
    this.app = app;
    this.server = server;

    // Initialize WebSocket server using the existing HTTP server
    this.wss = new WebSocketServer({
      noServer: true,
      path: "/extension-ws",
    });

    // Register the capture-screenshot endpoint
    this.app.post(
      "/capture-screenshot",
      async (req: express.Request, res: express.Response) => {
        console.log(
          "Browser Connector: Received request to /capture-screenshot endpoint"
        );
        console.log("Browser Connector: Request body:", req.body);
        console.log(
          "Browser Connector: Active WebSocket connection:",
          !!this.activeConnection
        );
        await this.captureScreenshot(req, res);
      }
    );

    // Set up accessibility audit endpoint
    this.setupAccessibilityAudit();

    // Set up performance audit endpoint
    this.setupPerformanceAudit();

    // Set up SEO audit endpoint
    this.setupSEOAudit();

    // Set up Best Practices audit endpoint
    this.setupBestPracticesAudit();

    // Handle upgrade requests for WebSocket
    this.server.on(
      "upgrade",
      (request: IncomingMessage, socket: Socket, head: Buffer) => {
        if (request.url === "/extension-ws") {
          this.wss.handleUpgrade(request, socket, head, (ws: WebSocket) => {
            this.wss.emit("connection", ws, request);
          });
        }
      }
    );

    this.wss.on("connection", (ws: WebSocket) => {
      console.log("Chrome extension connected via WebSocket");
      this.activeConnection = ws;

      ws.on("message", (message: string | Buffer | ArrayBuffer | Buffer[]) => {
        try {
          const data = JSON.parse(message.toString());
          // Log message without the base64 data
          console.log("Received WebSocket message:", {
            ...data,
            data: data.data ? "[base64 data]" : undefined,
          });

          // Handle URL response
          if (data.type === "current-url-response" && data.url) {
            console.log("Received current URL from browser:", data.url);
            currentUrl = data.url;

            // Also update the tab ID if provided
            if (data.tabId) {
              console.log(
                "Updating tab ID from WebSocket message:",
                data.tabId
              );
              currentTabId = data.tabId;
            }

            // Call the callback if exists
            if (
              data.requestId &&
              this.urlRequestCallbacks.has(data.requestId)
            ) {
              const callback = this.urlRequestCallbacks.get(data.requestId);
              if (callback) callback(data.url);
              this.urlRequestCallbacks.delete(data.requestId);
            }
          }
          // Handle page navigation event via WebSocket
          // Note: This is intentionally duplicated from the HTTP handler in /extension-log
          // as the extension may send navigation events through either channel
          if (data.type === "page-navigated" && data.url) {
            console.log("Page navigated to:", data.url);
            currentUrl = data.url;

            // Also update the tab ID if provided
            if (data.tabId) {
              console.log(
                "Updating tab ID from page navigation event:",
                data.tabId
              );
              currentTabId = data.tabId;
            }
          }
          // Handle screenshot response
          if (data.type === "screenshot-data" && data.data) {
            console.log("Received screenshot data");
            console.log("Screenshot path from extension:", data.path);
            console.log("Auto-paste setting from extension:", data.autoPaste);
            // Get the most recent callback since we're not using requestId anymore
            const callbacks = Array.from(screenshotCallbacks.values());
            if (callbacks.length > 0) {
              const callback = callbacks[0];
              console.log("Found callback, resolving promise");
              // Pass both the data, path and autoPaste to the resolver
              callback.resolve({
                data: data.data,
                path: data.path,
                autoPaste: data.autoPaste,
              });
              screenshotCallbacks.clear(); // Clear all callbacks
            } else {
              console.log("No callbacks found for screenshot");
            }
          }
          // Handle screenshot error
          else if (data.type === "screenshot-error") {
            console.log("Received screenshot error:", data.error);
            const callbacks = Array.from(screenshotCallbacks.values());
            if (callbacks.length > 0) {
              const callback = callbacks[0];
              callback.reject(
                new Error(data.error || "Screenshot capture failed")
              );
              screenshotCallbacks.clear(); // Clear all callbacks
            }
          } else {
            console.log("Unhandled message type:", data.type);
          }
        } catch (error) {
          console.error("Error processing WebSocket message:", error);
        }
      });

      ws.on("close", () => {
        console.log("Chrome extension disconnected");
        if (this.activeConnection === ws) {
          this.activeConnection = null;
        }
      });
    });

    // Add screenshot endpoint
    this.app.post(
      "/screenshot",
      (req: express.Request, res: express.Response): void => {
        console.log(
          "Browser Connector: Received request to /screenshot endpoint"
        );
        console.log("Browser Connector: Request body:", req.body);
        try {
          console.log("Received screenshot capture request");
          const { data, path: outputPath } = req.body;

          if (!data) {
            console.log("Screenshot request missing data");
            res.status(400).json({ error: "Missing screenshot data" });
            return;
          }

          // Use provided path or default to downloads folder
          const targetPath = outputPath || getDefaultDownloadsFolder();
          console.log(`Using screenshot path: ${targetPath}`);

          // Remove the data:image/png;base64, prefix
          const base64Data = data.replace(/^data:image\/png;base64,/, "");

          // Create the full directory path if it doesn't exist
          fs.mkdirSync(targetPath, { recursive: true });
          console.log(`Created/verified directory: ${targetPath}`);

          // Generate a unique filename using timestamp
          const timestamp = new Date().toISOString().replace(/[:.]/g, "-");
          const filename = `screenshot-${timestamp}.png`;
          const fullPath = path.join(targetPath, filename);
          console.log(`Saving screenshot to: ${fullPath}`);

          // Write the file
          fs.writeFileSync(fullPath, base64Data, "base64");
          console.log("Screenshot saved successfully");

          res.json({
            path: fullPath,
            filename: filename,
          });
        } catch (error: unknown) {
          console.error("Error saving screenshot:", error);
          if (error instanceof Error) {
            res.status(500).json({ error: error.message });
          } else {
            res.status(500).json({ error: "An unknown error occurred" });
          }
        }
      }
    );
  }

  private async handleScreenshot(req: express.Request, res: express.Response) {
    if (!this.activeConnection) {
      return res.status(503).json({ error: "Chrome extension not connected" });
    }

    try {
      const result = await new Promise((resolve, reject) => {
        // Set up one-time message handler for this screenshot request
        const messageHandler = (
          message: string | Buffer | ArrayBuffer | Buffer[]
        ) => {
          try {
            const response: ScreenshotMessage = JSON.parse(message.toString());

            if (response.type === "screenshot-error") {
              reject(new Error(response.error));
              return;
            }

            if (
              response.type === "screenshot-data" &&
              response.data &&
              response.path
            ) {
              // Remove the data:image/png;base64, prefix
              const base64Data = response.data.replace(
                /^data:image\/png;base64,/,
                ""
              );

              // Ensure the directory exists
              const dir = path.dirname(response.path);
              fs.mkdirSync(dir, { recursive: true });

              // Generate a unique filename using timestamp
              const timestamp = new Date().toISOString().replace(/[:.]/g, "-");
              const filename = `screenshot-${timestamp}.png`;
              const fullPath = path.join(response.path, filename);

              // Write the file
              fs.writeFileSync(fullPath, base64Data, "base64");
              resolve({
                path: fullPath,
                filename: filename,
              });
            }
          } catch (error) {
            reject(error);
          } finally {
            this.activeConnection?.removeListener("message", messageHandler);
          }
        };

        // Add temporary message handler
        this.activeConnection?.on("message", messageHandler);

        // Request screenshot
        this.activeConnection?.send(
          JSON.stringify({ type: "take-screenshot" })
        );

        // Set timeout
        setTimeout(() => {
          this.activeConnection?.removeListener("message", messageHandler);
          reject(new Error("Screenshot timeout"));
        }, 30000); // 30 second timeout
      });

      res.json(result);
    } catch (error: unknown) {
      if (error instanceof Error) {
        res.status(500).json({ error: error.message });
      } else {
        res.status(500).json({ error: "An unknown error occurred" });
      }
    }
  }

  // Updated method to get URL for audits with improved connection tracking and waiting
  private async getUrlForAudit(): Promise<string | null> {
    try {
      console.log("getUrlForAudit called");

      // Use the stored URL if available immediately
      if (currentUrl && currentUrl !== "" && currentUrl !== "about:blank") {
        console.log(`Using existing URL immediately: ${currentUrl}`);
        return currentUrl;
      }

      // Wait for a URL to become available (retry loop)
      console.log("No valid URL available yet, waiting for navigation...");

      // Wait up to 10 seconds for a URL to be set (20 attempts x 500ms)
      const maxAttempts = 50;
      const waitTime = 500; // ms

      for (let attempt = 0; attempt < maxAttempts; attempt++) {
        // Check if URL is available now
        if (currentUrl && currentUrl !== "" && currentUrl !== "about:blank") {
          console.log(`URL became available after waiting: ${currentUrl}`);
          return currentUrl;
        }

        // Wait before checking again
        console.log(
          `Waiting for URL (attempt ${attempt + 1}/${maxAttempts})...`
        );
        await new Promise((resolve) => setTimeout(resolve, waitTime));
      }

      // If we reach here, no URL became available after waiting
      console.log("Timed out waiting for URL, returning null");
      return null;
    } catch (error) {
      console.error("Error in getUrlForAudit:", error);
      return null; // Return null to trigger an error
    }
  }

  // Public method to check if there's an active connection
  public hasActiveConnection(): boolean {
    return this.activeConnection !== null;
  }

  // Add new endpoint for programmatic screenshot capture
  async captureScreenshot(req: express.Request, res: express.Response) {
    console.log("Browser Connector: Starting captureScreenshot method");
    console.log("Browser Connector: Request headers:", req.headers);
    console.log("Browser Connector: Request method:", req.method);

    if (!this.activeConnection) {
      console.log(
        "Browser Connector: No active WebSocket connection to Chrome extension"
      );
      return res.status(503).json({ error: "Chrome extension not connected" });
    }

    try {
      console.log("Browser Connector: Starting screenshot capture...");
      const requestId = Date.now().toString();
      console.log("Browser Connector: Generated requestId:", requestId);

      // Create promise that will resolve when we get the screenshot data
      const screenshotPromise = new Promise<{
        data: string;
        path?: string;
        autoPaste?: boolean;
      }>((resolve, reject) => {
        console.log(
          `Browser Connector: Setting up screenshot callback for requestId: ${requestId}`
        );
        // Store callback in map
        screenshotCallbacks.set(requestId, { resolve, reject });
        console.log(
          "Browser Connector: Current callbacks:",
          Array.from(screenshotCallbacks.keys())
        );

        // Set timeout to clean up if we don't get a response
        setTimeout(() => {
          if (screenshotCallbacks.has(requestId)) {
            console.log(
              `Browser Connector: Screenshot capture timed out for requestId: ${requestId}`
            );
            screenshotCallbacks.delete(requestId);
            reject(
              new Error(
                "Screenshot capture timed out - no response from Chrome extension"
              )
            );
          }
        }, 10000);
      });

      // Send screenshot request to extension
      const message = JSON.stringify({
        type: "take-screenshot",
        requestId: requestId,
      });
      console.log(
        `Browser Connector: Sending WebSocket message to extension:`,
        message
      );
      this.activeConnection.send(message);

      // Wait for screenshot data
      console.log("Browser Connector: Waiting for screenshot data...");
      const {
        data: base64Data,
        path: customPath,
        autoPaste,
      } = await screenshotPromise;
      console.log("Browser Connector: Received screenshot data, saving...");
      console.log("Browser Connector: Custom path from extension:", customPath);
      console.log("Browser Connector: Auto-paste setting:", autoPaste);

      // Always prioritize the path from the Chrome extension
      let targetPath = customPath;

      // If no path provided by extension, fall back to defaults
      if (!targetPath) {
        targetPath =
          currentSettings.screenshotPath || getDefaultDownloadsFolder();
      }

      // Convert the path for the current platform
      targetPath = convertPathForCurrentPlatform(targetPath);

      console.log(`Browser Connector: Using path: ${targetPath}`);

      if (!base64Data) {
        throw new Error("No screenshot data received from Chrome extension");
      }

      try {
        fs.mkdirSync(targetPath, { recursive: true });
        console.log(`Browser Connector: Created directory: ${targetPath}`);
      } catch (err) {
        console.error(
          `Browser Connector: Error creating directory: ${targetPath}`,
          err
        );
        throw new Error(
          `Failed to create screenshot directory: ${
            err instanceof Error ? err.message : String(err)
          }`
        );
      }

      const timestamp = new Date().toISOString().replace(/[:.]/g, "-");
      const filename = `screenshot-${timestamp}.png`;
      const fullPath = path.join(targetPath, filename);
      console.log(`Browser Connector: Full screenshot path: ${fullPath}`);

      // Remove the data:image/png;base64, prefix if present
      const cleanBase64 = base64Data.replace(/^data:image\/png;base64,/, "");

      // Save the file
      try {
        fs.writeFileSync(fullPath, cleanBase64, "base64");
        console.log(`Browser Connector: Screenshot saved to: ${fullPath}`);
      } catch (err) {
        console.error(
          `Browser Connector: Error saving screenshot to: ${fullPath}`,
          err
        );
        throw new Error(
          `Failed to save screenshot: ${
            err instanceof Error ? err.message : String(err)
          }`
        );
      }

      // Check if running on macOS before executing AppleScript
      if (os.platform() === "darwin" && autoPaste === true) {
        console.log(
          "Browser Connector: Running on macOS with auto-paste enabled, executing AppleScript to paste into Cursor"
        );

        // Create the AppleScript to copy the image to clipboard and paste into Cursor
        // This version is more robust and includes debugging
        const appleScript = `
          -- Set path to the screenshot
          set imagePath to "${fullPath}"
          
          -- Copy the image to clipboard
          try
            set the clipboard to (read (POSIX file imagePath) as «class PNGf»)
          on error errMsg
            log "Error copying image to clipboard: " & errMsg
            return "Failed to copy image to clipboard: " & errMsg
          end try
          
          -- Activate Cursor application
          try
            tell application "Cursor"
              activate
            end tell
          on error errMsg
            log "Error activating Cursor: " & errMsg
            return "Failed to activate Cursor: " & errMsg
          end try
          
          -- Wait for the application to fully activate
          delay 3
          
          -- Try to interact with Cursor
          try
            tell application "System Events"
              tell process "Cursor"
                -- Get the frontmost window
                if (count of windows) is 0 then
                  return "No windows found in Cursor"
                end if
                
                set cursorWindow to window 1
                
                -- Try Method 1: Look for elements of class "Text Area"
                set foundElements to {}
                
                -- Try different selectors to find the text input area
                try
                  -- Try with class
                  set textAreas to UI elements of cursorWindow whose class is "Text Area"
                  if (count of textAreas) > 0 then
                    set foundElements to textAreas
                  end if
                end try
                
                if (count of foundElements) is 0 then
                  try
                    -- Try with AXTextField role
                    set textFields to UI elements of cursorWindow whose role is "AXTextField"
                    if (count of textFields) > 0 then
                      set foundElements to textFields
                    end if
                  end try
                end if
                
                if (count of foundElements) is 0 then
                  try
                    -- Try with AXTextArea role in nested elements
                    set allElements to UI elements of cursorWindow
                    repeat with anElement in allElements
                      try
                        set childElements to UI elements of anElement
                        repeat with aChild in childElements
                          try
                            if role of aChild is "AXTextArea" or role of aChild is "AXTextField" then
                              set end of foundElements to aChild
                            end if
                          end try
                        end repeat
                      end try
                    end repeat
                  end try
                end if
                
                -- If no elements found with specific attributes, try a broader approach
                if (count of foundElements) is 0 then
                  -- Just try to use the Command+V shortcut on the active window
                   -- This assumes Cursor already has focus on the right element
                    keystroke "v" using command down
                    delay 1
                    keystroke "here is the screenshot"
                    delay 1
                   -- Try multiple methods to press Enter
                   key code 36 -- Use key code for Return key
                   delay 0.5
                   keystroke return -- Use keystroke return as alternative
                   return "Used fallback method: Command+V on active window"
                else
                  -- We found a potential text input element
                  set inputElement to item 1 of foundElements
                  
                  -- Try to focus and paste
                  try
                    set focused of inputElement to true
                    delay 0.5
                    
                    -- Paste the image
                    keystroke "v" using command down
                    delay 1
                    
                    -- Type the text
                    keystroke "here is the screenshot"
                    delay 1
                    -- Try multiple methods to press Enter
                    key code 36 -- Use key code for Return key
                    delay 0.5
                    keystroke return -- Use keystroke return as alternative
                    return "Successfully pasted screenshot into Cursor text element"
                  on error errMsg
                    log "Error interacting with found element: " & errMsg
                    -- Fallback to just sending the key commands
                    keystroke "v" using command down
                    delay 1
                    keystroke "here is the screenshot"
                    delay 1
                    -- Try multiple methods to press Enter
                    key code 36 -- Use key code for Return key
                    delay 0.5
                    keystroke return -- Use keystroke return as alternative
                    return "Used fallback after element focus error: " & errMsg
                  end try
                end if
              end tell
            end tell
          on error errMsg
            log "Error in System Events block: " & errMsg
            return "Failed in System Events: " & errMsg
          end try
        `;

        // Execute the AppleScript
        exec(`osascript -e '${appleScript}'`, (error, stdout, stderr) => {
          if (error) {
            console.error(
              `Browser Connector: Error executing AppleScript: ${error.message}`
            );
            console.error(`Browser Connector: stderr: ${stderr}`);
            // Don't fail the response; log the error and proceed
          } else {
            console.log(`Browser Connector: AppleScript executed successfully`);
            console.log(`Browser Connector: stdout: ${stdout}`);
          }
        });
      } else {
        if (os.platform() === "darwin" && !autoPaste) {
          console.log(
            `Browser Connector: Running on macOS but auto-paste is disabled, skipping AppleScript execution`
          );
        } else {
          console.log(
            `Browser Connector: Not running on macOS, skipping AppleScript execution`
          );
        }
      }

      res.json({
        path: fullPath,
        filename: filename,
      });
    } catch (error) {
      const errorMessage =
        error instanceof Error ? error.message : String(error);
      console.error(
        "Browser Connector: Error capturing screenshot:",
        errorMessage
      );
      res.status(500).json({
        error: errorMessage,
      });
    }
  }

<<<<<<< HEAD
  // Add shutdown method
  public shutdown() {
    return new Promise<void>((resolve) => {
      console.log("Shutting down WebSocket server...");

      // Send close message to client if connection is active
      if (this.activeConnection && this.activeConnection.readyState === WebSocket.OPEN) {
        console.log("Notifying client to close connection...");
        try {
          this.activeConnection.send(JSON.stringify({ type: "server-shutdown" }));
        } catch (err) {
          console.error("Error sending shutdown message to client:", err);
        }
      }

      // Set a timeout to force close after 2 seconds
      const forceCloseTimeout = setTimeout(() => {
        console.log("Force closing connections after timeout...");
        if (this.activeConnection) {
          this.activeConnection.terminate(); // Force close the connection
          this.activeConnection = null;
        }
        this.wss.close();
        resolve();
      }, 2000);

      // Close active WebSocket connection if exists
      if (this.activeConnection) {
        this.activeConnection.close(1000, "Server shutting down");
        this.activeConnection = null;
      }

      // Close WebSocket server
      this.wss.close(() => {
        clearTimeout(forceCloseTimeout);
        console.log("WebSocket server closed gracefully");
        resolve();
      });
=======
  // Sets up the accessibility audit endpoint
  private setupAccessibilityAudit() {
    this.setupAuditEndpoint(
      AuditCategory.ACCESSIBILITY,
      "/accessibility-audit",
      runAccessibilityAudit
    );
  }

  // Sets up the performance audit endpoint
  private setupPerformanceAudit() {
    this.setupAuditEndpoint(
      AuditCategory.PERFORMANCE,
      "/performance-audit",
      runPerformanceAudit
    );
  }

  // Set up SEO audit endpoint
  private setupSEOAudit() {
    this.setupAuditEndpoint(AuditCategory.SEO, "/seo-audit", runSEOAudit);
  }

  // Add a setup method for Best Practices audit
  private setupBestPracticesAudit() {
    this.setupAuditEndpoint(
      AuditCategory.BEST_PRACTICES,
      "/best-practices-audit",
      runBestPracticesAudit
    );
  }

  /**
   * Generic method to set up an audit endpoint
   * @param auditType The type of audit (accessibility, performance, SEO)
   * @param endpoint The endpoint path
   * @param auditFunction The audit function to call
   */
  private setupAuditEndpoint(
    auditType: string,
    endpoint: string,
    auditFunction: (url: string) => Promise<LighthouseReport>
  ) {
    // Add server identity validation endpoint
    this.app.get("/.identity", (req, res) => {
      res.json({
        signature: "mcp-browser-connector-24x7",
        version: "1.1.1",
      });
    });

    this.app.post(endpoint, async (req: any, res: any) => {
      try {
        console.log(`${auditType} audit request received`);

        // Get URL using our helper method
        const url = await this.getUrlForAudit();

        if (!url) {
          console.log(`No URL available for ${auditType} audit`);
          return res.status(400).json({
            error: `URL is required for ${auditType} audit. Make sure you navigate to a page in the browser first, and the browser-tool extension tab is open.`,
          });
        }

        // If we're using the stored URL (not from request body), log it now
        if (!req.body?.url && url === currentUrl) {
          console.log(`Using stored URL for ${auditType} audit:`, url);
        }

        // Check if we're using the default URL
        if (url === "about:blank") {
          console.log(`Cannot run ${auditType} audit on about:blank`);
          return res.status(400).json({
            error: `Cannot run ${auditType} audit on about:blank`,
          });
        }

        console.log(`Preparing to run ${auditType} audit for: ${url}`);

        // Run the audit using the provided function
        try {
          const result = await auditFunction(url);

          console.log(`${auditType} audit completed successfully`);
          // Return the results
          res.json(result);
        } catch (auditError) {
          console.error(`${auditType} audit failed:`, auditError);
          const errorMessage =
            auditError instanceof Error
              ? auditError.message
              : String(auditError);
          res.status(500).json({
            error: `Failed to run ${auditType} audit: ${errorMessage}`,
          });
        }
      } catch (error) {
        console.error(`Error in ${auditType} audit endpoint:`, error);
        const errorMessage =
          error instanceof Error ? error.message : String(error);
        res.status(500).json({
          error: `Error in ${auditType} audit endpoint: ${errorMessage}`,
        });
      }
>>>>>>> 1a3cc1d8
    });
  }
}

// Use an async IIFE to allow for async/await in the initial setup
(async () => {
  try {
    console.log(`Starting Browser Tools Server...`);
    console.log(`Requested port: ${REQUESTED_PORT}`);

    // Find an available port
    try {
      PORT = await getAvailablePort(REQUESTED_PORT);

<<<<<<< HEAD
// Handle shutdown gracefully with improved error handling
process.on("SIGINT", async () => {
  console.log("\nReceived SIGINT signal. Starting graceful shutdown...");

  try {
    // First shutdown WebSocket connections
    await browserConnector.shutdown();

    // Then close the HTTP server
    await new Promise<void>((resolve, reject) => {
      server.close((err) => {
        if (err) {
          console.error("Error closing HTTP server:", err);
          reject(err);
        } else {
          console.log("HTTP server closed successfully");
          resolve();
        }
      });
    });

    // Clear all logs
    clearAllLogs();

    console.log("Shutdown completed successfully");
    process.exit(0);
  } catch (error) {
    console.error("Error during shutdown:", error);
    // Force exit in case of error
    process.exit(1);
  }
});

// Also handle SIGTERM
process.on("SIGTERM", () => {
  console.log("\nReceived SIGTERM signal");
  process.emit("SIGINT");
=======
      if (PORT !== REQUESTED_PORT) {
        console.log(`\n====================================`);
        console.log(`NOTICE: Requested port ${REQUESTED_PORT} was in use.`);
        console.log(`Using port ${PORT} instead.`);
        console.log(`====================================\n`);
      }
    } catch (portError) {
      console.error(`Failed to find an available port:`, portError);
      process.exit(1);
    }

    // Create the server with the available port
    const server = app.listen(PORT, currentSettings.serverHost, () => {
      console.log(`\n=== Browser Tools Server Started ===`);
      console.log(
        `Aggregator listening on http://${currentSettings.serverHost}:${PORT}`
      );

      if (PORT !== REQUESTED_PORT) {
        console.log(
          `NOTE: Using fallback port ${PORT} instead of requested port ${REQUESTED_PORT}`
        );
      }

      // Log all available network interfaces for easier discovery
      const networkInterfaces = os.networkInterfaces();
      console.log("\nAvailable on the following network addresses:");

      Object.keys(networkInterfaces).forEach((interfaceName) => {
        const interfaces = networkInterfaces[interfaceName];
        if (interfaces) {
          interfaces.forEach((iface) => {
            if (!iface.internal && iface.family === "IPv4") {
              console.log(`  - http://${iface.address}:${PORT}`);
            }
          });
        }
      });

      console.log(`\nFor local access use: http://localhost:${PORT}`);
    });

    // Handle server startup errors
    server.on("error", (err: any) => {
      if (err.code === "EADDRINUSE") {
        console.error(
          `ERROR: Port ${PORT} is still in use, despite our checks!`
        );
        console.error(
          `This might indicate another process started using this port after our check.`
        );
      } else {
        console.error(`Server error:`, err);
      }
      process.exit(1);
    });

    // Initialize the browser connector with the existing app AND server
    const browserConnector = new BrowserConnector(app, server);

    // Handle shutdown gracefully
    process.on("SIGINT", () => {
      server.close(() => {
        console.log("Server shut down");
        process.exit(0);
      });
    });
  } catch (error) {
    console.error("Failed to start server:", error);
    process.exit(1);
  }
})().catch((err) => {
  console.error("Unhandled error during server startup:", err);
  process.exit(1);
>>>>>>> 1a3cc1d8
});<|MERGE_RESOLUTION|>--- conflicted
+++ resolved
@@ -1248,17 +1248,21 @@
     }
   }
 
-<<<<<<< HEAD
   // Add shutdown method
   public shutdown() {
     return new Promise<void>((resolve) => {
       console.log("Shutting down WebSocket server...");
 
       // Send close message to client if connection is active
-      if (this.activeConnection && this.activeConnection.readyState === WebSocket.OPEN) {
+      if (
+        this.activeConnection &&
+        this.activeConnection.readyState === WebSocket.OPEN
+      ) {
         console.log("Notifying client to close connection...");
         try {
-          this.activeConnection.send(JSON.stringify({ type: "server-shutdown" }));
+          this.activeConnection.send(
+            JSON.stringify({ type: "server-shutdown" })
+          );
         } catch (err) {
           console.error("Error sending shutdown message to client:", err);
         }
@@ -1287,7 +1291,9 @@
         console.log("WebSocket server closed gracefully");
         resolve();
       });
-=======
+    });
+  }
+
   // Sets up the accessibility audit endpoint
   private setupAccessibilityAudit() {
     this.setupAuditEndpoint(
@@ -1393,7 +1399,6 @@
           error: `Error in ${auditType} audit endpoint: ${errorMessage}`,
         });
       }
->>>>>>> 1a3cc1d8
     });
   }
 }
@@ -1408,45 +1413,6 @@
     try {
       PORT = await getAvailablePort(REQUESTED_PORT);
 
-<<<<<<< HEAD
-// Handle shutdown gracefully with improved error handling
-process.on("SIGINT", async () => {
-  console.log("\nReceived SIGINT signal. Starting graceful shutdown...");
-
-  try {
-    // First shutdown WebSocket connections
-    await browserConnector.shutdown();
-
-    // Then close the HTTP server
-    await new Promise<void>((resolve, reject) => {
-      server.close((err) => {
-        if (err) {
-          console.error("Error closing HTTP server:", err);
-          reject(err);
-        } else {
-          console.log("HTTP server closed successfully");
-          resolve();
-        }
-      });
-    });
-
-    // Clear all logs
-    clearAllLogs();
-
-    console.log("Shutdown completed successfully");
-    process.exit(0);
-  } catch (error) {
-    console.error("Error during shutdown:", error);
-    // Force exit in case of error
-    process.exit(1);
-  }
-});
-
-// Also handle SIGTERM
-process.on("SIGTERM", () => {
-  console.log("\nReceived SIGTERM signal");
-  process.emit("SIGINT");
-=======
       if (PORT !== REQUESTED_PORT) {
         console.log(`\n====================================`);
         console.log(`NOTICE: Requested port ${REQUESTED_PORT} was in use.`);
@@ -1507,12 +1473,43 @@
     // Initialize the browser connector with the existing app AND server
     const browserConnector = new BrowserConnector(app, server);
 
-    // Handle shutdown gracefully
-    process.on("SIGINT", () => {
-      server.close(() => {
-        console.log("Server shut down");
+    // Handle shutdown gracefully with improved error handling
+    process.on("SIGINT", async () => {
+      console.log("\nReceived SIGINT signal. Starting graceful shutdown...");
+
+      try {
+        // First shutdown WebSocket connections
+        await browserConnector.shutdown();
+
+        // Then close the HTTP server
+        await new Promise<void>((resolve, reject) => {
+          server.close((err) => {
+            if (err) {
+              console.error("Error closing HTTP server:", err);
+              reject(err);
+            } else {
+              console.log("HTTP server closed successfully");
+              resolve();
+            }
+          });
+        });
+
+        // Clear all logs
+        clearAllLogs();
+
+        console.log("Shutdown completed successfully");
         process.exit(0);
-      });
+      } catch (error) {
+        console.error("Error during shutdown:", error);
+        // Force exit in case of error
+        process.exit(1);
+      }
+    });
+
+    // Also handle SIGTERM
+    process.on("SIGTERM", () => {
+      console.log("\nReceived SIGTERM signal");
+      process.emit("SIGINT");
     });
   } catch (error) {
     console.error("Failed to start server:", error);
@@ -1521,5 +1518,4 @@
 })().catch((err) => {
   console.error("Unhandled error during server startup:", err);
   process.exit(1);
->>>>>>> 1a3cc1d8
 });