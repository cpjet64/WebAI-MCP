--- conflicted
+++ resolved
@@ -1589,7 +1589,113 @@
     });
   }
 
-<<<<<<< HEAD
+  // Add method to handle elements with styles requests
+  private async inspectElementsBySelector(req: express.Request, res: express.Response) {
+    if (!this.activeConnection) {
+      return res.status(503).json({ error: "Chrome extension not connected" });
+    }
+
+    const { selector, resultLimit = 1, includeComputedStyles = [] } = req.body;
+    if (!selector) {
+      return res.status(400).json({ error: "No selector provided" });
+    }
+
+    try {
+      const requestId = Date.now().toString();
+      console.log("Browser Connector: Generated requestId for elements with styles request:", requestId);
+
+      // Create promise that will resolve when we get the elements and styles data
+      const elementsBySelectorPromise = new Promise<any>((resolve, reject) => {
+        console.log(
+          `Browser Connector: Setting up elements with styles callback for requestId: ${requestId}`
+        );
+
+        // Store callback in a map
+        const elementsBySelectorCallbacks = new Map<string, {
+          resolve: (value: any) => void;
+          reject: (reason: Error) => void;
+        }>();
+
+        // Store callback in map
+        elementsBySelectorCallbacks.set(requestId, { resolve, reject });
+
+        // Add a message listener for inspect-elements-by-selector response
+        const messageHandler = (event: WebSocket.MessageEvent) => {
+          try {
+            const response = JSON.parse(event.data as string);
+
+            if (response.type === "inspect-elements-response" && response.requestId === requestId) {
+              console.log("Browser Connector: Received inspect-elements-by-selector response");
+              const callback = elementsBySelectorCallbacks.get(requestId);
+              if (callback) {
+                callback.resolve(response.data);
+                elementsBySelectorCallbacks.delete(requestId);
+                this.activeConnection?.removeEventListener("message", messageHandler);
+              }
+            }
+            else if (response.type === "inspect-elements-error" && response.requestId === requestId) {
+              console.error("Browser Connector: inspect-elements-by-selector error:", response.error);
+              const callback = elementsBySelectorCallbacks.get(requestId);
+              if (callback) {
+                callback.reject(new Error(response.error || "Failed to get inspect-elements-by-selector"));
+                elementsBySelectorCallbacks.delete(requestId);
+                this.activeConnection?.removeEventListener("message", messageHandler);
+              }
+            }
+          } catch (error) {
+            console.error("Error processing inspect-elements-by-selector response:", error);
+          }
+        };
+
+        // Add the message listener
+        this.activeConnection?.addEventListener("message", messageHandler);
+
+        // Set timeout to clean up if we don't get a response
+        setTimeout(() => {
+          if (elementsBySelectorCallbacks.has(requestId)) {
+            console.log(
+              `Browser Connector: inspect-elements-by-selector request timed out for requestId: ${requestId}`
+            );
+            elementsBySelectorCallbacks.delete(requestId);
+            this.activeConnection?.removeEventListener("message", messageHandler);
+            reject(new Error("inspect-elements-by-selector request timed out - no response from Chrome extension"));
+          }
+        }, 10000); // 10 second timeout
+      });
+
+      // Send request to extension
+      const message = JSON.stringify({
+        type: "inspect-elements-by-selector",
+        selector,
+        resultLimit,
+        includeComputedStyles,
+        requestId,
+      });
+      console.log(
+        `Browser Connector: Sending WebSocket message to extension:`,
+        message
+      );
+      this.activeConnection.send(message);
+
+      // Wait for inspect-elements-by-selector data
+      console.log("Browser Connector: Waiting for inspect-elements-by-selector response...");
+      const elementsBySelector = await elementsBySelectorPromise;
+      console.log(`Browser Connector: Received inspect-elements-by-selector data with ${elementsBySelector.elements.length} elements`);
+
+      res.json({ data: elementsBySelector });
+    } catch (error: unknown) {
+      const errorMessage = error instanceof Error ? error.message : String(error);
+      console.error("Browser Connector: Error inspecting elements by selector:", errorMessage);
+      if (errorMessage.includes("Invalid selector")) {
+        return res.status(400).json({ error: errorMessage });
+      } else if (errorMessage.includes("timed out")) {
+        return res.status(504).json({ error: errorMessage });
+      } else {
+        return res.status(500).json({ error: errorMessage });
+      }
+    }
+  }
+
   // Add method to get cookies
   async getCookies(req: express.Request, res: express.Response) {
     if (!this.activeConnection) {
@@ -1785,89 +1891,6 @@
       const message = JSON.stringify({
         type: "get-session-storage",
         requestId: requestId,
-=======
-  // Add method to handle elements with styles requests
-  private async inspectElementsBySelector(req: express.Request, res: express.Response) {
-    if (!this.activeConnection) {
-      return res.status(503).json({ error: "Chrome extension not connected" });
-    }
-
-    const { selector, resultLimit = 1, includeComputedStyles = [] } = req.body;
-    if (!selector) {
-      return res.status(400).json({ error: "No selector provided" });
-    }
-
-    try {
-      const requestId = Date.now().toString();
-      console.log("Browser Connector: Generated requestId for elements with styles request:", requestId);
-
-      // Create promise that will resolve when we get the elements and styles data
-      const elementsBySelectorPromise = new Promise<any>((resolve, reject) => {
-        console.log(
-          `Browser Connector: Setting up elements with styles callback for requestId: ${requestId}`
-        );
-        
-        // Store callback in a map
-        const elementsBySelectorCallbacks = new Map<string, {
-          resolve: (value: any) => void;
-          reject: (reason: Error) => void;
-        }>();
-        
-        // Store callback in map
-        elementsBySelectorCallbacks.set(requestId, { resolve, reject });
-
-        // Add a message listener for inspect-elements-by-selector response
-        const messageHandler = (event: WebSocket.MessageEvent) => {
-          try {
-            const response = JSON.parse(event.data as string);
-            
-            if (response.type === "inspect-elements-response" && response.requestId === requestId) {
-              console.log("Browser Connector: Received inspect-elements-by-selector response");
-              const callback = elementsBySelectorCallbacks.get(requestId);
-              if (callback) {
-                callback.resolve(response.data);
-                elementsBySelectorCallbacks.delete(requestId);
-                this.activeConnection?.removeEventListener("message", messageHandler);
-              }
-            }
-            else if (response.type === "inspect-elements-error" && response.requestId === requestId) {
-              console.error("Browser Connector: inspect-elements-by-selector error:", response.error);
-              const callback = elementsBySelectorCallbacks.get(requestId);
-              if (callback) {
-                callback.reject(new Error(response.error || "Failed to get inspect-elements-by-selector"));
-                elementsBySelectorCallbacks.delete(requestId);
-                this.activeConnection?.removeEventListener("message", messageHandler);
-              }
-            }
-          } catch (error) {
-            console.error("Error processing inspect-elements-by-selector response:", error);
-          }
-        };
-
-        // Add the message listener
-        this.activeConnection?.addEventListener("message", messageHandler);
-
-        // Set timeout to clean up if we don't get a response
-        setTimeout(() => {
-          if (elementsBySelectorCallbacks.has(requestId)) {
-            console.log(
-              `Browser Connector: inspect-elements-by-selector request timed out for requestId: ${requestId}`
-            );
-            elementsBySelectorCallbacks.delete(requestId);
-            this.activeConnection?.removeEventListener("message", messageHandler);
-            reject(new Error("inspect-elements-by-selector request timed out - no response from Chrome extension"));
-          }
-        }, 10000); // 10 second timeout
-      });
-
-      // Send request to extension
-      const message = JSON.stringify({
-        type: "inspect-elements-by-selector",
-        selector,
-        resultLimit,
-        includeComputedStyles,
-        requestId,
->>>>>>> 4393daa3
       });
       console.log(
         `Browser Connector: Sending WebSocket message to extension:`,
@@ -1875,7 +1898,6 @@
       );
       this.activeConnection.send(message);
 
-<<<<<<< HEAD
       // Wait for sessionStorage data
       console.log("Browser Connector: Waiting for sessionStorage data...");
       const { storage } = await sessionStoragePromise;
@@ -1893,24 +1915,6 @@
         errorMessage
       );
       return res.status(500).json({ error: errorMessage });
-=======
-      // Wait for inspect-elements-by-selector data
-      console.log("Browser Connector: Waiting for inspect-elements-by-selector response...");
-      const elementsBySelector = await elementsBySelectorPromise;
-      console.log(`Browser Connector: Received inspect-elements-by-selector data with ${elementsBySelector.elements.length} elements`);
-
-      res.json({ data: elementsBySelector });
-    } catch (error: unknown) {
-      const errorMessage = error instanceof Error ? error.message : String(error);
-      console.error("Browser Connector: Error inspecting elements by selector:", errorMessage);
-      if (errorMessage.includes("Invalid selector")) {
-        return res.status(400).json({ error: errorMessage });
-      } else if (errorMessage.includes("timed out")) {
-        return res.status(504).json({ error: errorMessage });
-      } else {
-        return res.status(500).json({ error: errorMessage });
-      }
->>>>>>> 4393daa3
     }
   }
 }
